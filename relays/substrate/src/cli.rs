// Copyright 2019-2020 Parity Technologies (UK) Ltd.
// This file is part of Parity Bridges Common.

// Parity Bridges Common is free software: you can redistribute it and/or modify
// it under the terms of the GNU General Public License as published by
// the Free Software Foundation, either version 3 of the License, or
// (at your option) any later version.

// Parity Bridges Common is distributed in the hope that it will be useful,
// but WITHOUT ANY WARRANTY; without even the implied warranty of
// MERCHANTABILITY or FITNESS FOR A PARTICULAR PURPOSE.  See the
// GNU General Public License for more details.

// You should have received a copy of the GNU General Public License
// along with Parity Bridges Common.  If not, see <http://www.gnu.org/licenses/>.

//! Deal with CLI args of substrate-to-substrate relay.

use bp_message_lane::LaneId;
use frame_support::weights::Weight;
use sp_core::Bytes;
use sp_finality_grandpa::SetId as GrandpaAuthoritiesSetId;
use structopt::{clap::arg_enum, StructOpt};

/// Parse relay CLI args.
pub fn parse_args() -> Command {
	Command::from_args()
}

/// Substrate-to-Substrate bridge utilities.
#[derive(StructOpt)]
#[structopt(about = "Substrate-to-Substrate relay")]
pub enum Command {
	/// Start headers relay between two chains.
	///
	/// The on-chain bridge component should have been already initialized with
	/// `init-bridge` sub-command.
	RelayHeaders(RelayHeaders),
	/// Start messages relay between two chains.
	///
	/// Ties up to `MessageLane` pallets on both chains and starts relaying messages.
	/// Requires the header relay to be already running.
	RelayMessages(RelayMessages),
	/// Initialize on-chain bridge pallet with current header data.
	///
	/// Sends initialization transaction to bootstrap the bridge with current finalized block data.
	InitBridge(InitBridge),
	/// Send custom message over the bridge.
	///
	/// Allows interacting with the bridge by sending messages over `MessageLane` component.
	/// The message is being sent to the source chain, delivered to the target chain and dispatched
	/// there.
	SendMessage(SendMessage),
	/// Generate SCALE-encoded `Call` for choosen network.
	///
	/// The call can be used either as message payload or can be wrapped into a transaction
	/// and executed on the chain directly.
	EncodeCall(EncodeCall),
<<<<<<< HEAD
	/// Generate SCALE-encoded `MessagePayload` object that can be sent over selected bridge.
	///
	/// The `MessagePayload` can be then fed to `MessageLane::send_message` function and sent over
	/// the bridge.
	EncodeMessagePayload(EncodeMessagePayload),
=======
	/// Estimate Delivery and Dispatch Fee required for message submission to message lane.
	EstimateFee(EstimateFee),
>>>>>>> 7d07e297
}

/// Start headers relayer process.
#[derive(StructOpt)]
pub enum RelayHeaders {
	/// Relay Millau headers to Rialto.
	MillauToRialto {
		#[structopt(flatten)]
		millau: MillauConnectionParams,
		#[structopt(flatten)]
		rialto: RialtoConnectionParams,
		#[structopt(flatten)]
		rialto_sign: RialtoSigningParams,
		#[structopt(flatten)]
		prometheus_params: PrometheusParams,
	},
	/// Relay Rialto headers to Millau.
	RialtoToMillau {
		#[structopt(flatten)]
		rialto: RialtoConnectionParams,
		#[structopt(flatten)]
		millau: MillauConnectionParams,
		#[structopt(flatten)]
		millau_sign: MillauSigningParams,
		#[structopt(flatten)]
		prometheus_params: PrometheusParams,
	},
}

/// Start message relayer process.
#[derive(StructOpt)]
pub enum RelayMessages {
	/// Serve given lane of Millau -> Rialto messages.
	MillauToRialto {
		#[structopt(flatten)]
		millau: MillauConnectionParams,
		#[structopt(flatten)]
		millau_sign: MillauSigningParams,
		#[structopt(flatten)]
		rialto: RialtoConnectionParams,
		#[structopt(flatten)]
		rialto_sign: RialtoSigningParams,
		#[structopt(flatten)]
		prometheus_params: PrometheusParams,
		/// Hex-encoded id of lane that should be served by relay.
		#[structopt(long)]
		lane: HexLaneId,
	},
	/// Serve given lane of Rialto -> Millau messages.
	RialtoToMillau {
		#[structopt(flatten)]
		rialto: RialtoConnectionParams,
		#[structopt(flatten)]
		rialto_sign: RialtoSigningParams,
		#[structopt(flatten)]
		millau: MillauConnectionParams,
		#[structopt(flatten)]
		millau_sign: MillauSigningParams,
		#[structopt(flatten)]
		prometheus_params: PrometheusParams,
		/// Hex-encoded id of lane that should be served by relay.
		#[structopt(long)]
		lane: HexLaneId,
	},
}

/// Initialize bridge pallet.
#[derive(StructOpt)]
pub enum InitBridge {
	/// Initialize Millau headers bridge in Rialto.
	MillauToRialto {
		#[structopt(flatten)]
		millau: MillauConnectionParams,
		#[structopt(flatten)]
		rialto: RialtoConnectionParams,
		#[structopt(flatten)]
		rialto_sign: RialtoSigningParams,
		#[structopt(flatten)]
		millau_bridge_params: MillauBridgeInitializationParams,
	},
	/// Initialize Rialto headers bridge in Millau.
	RialtoToMillau {
		#[structopt(flatten)]
		rialto: RialtoConnectionParams,
		#[structopt(flatten)]
		millau: MillauConnectionParams,
		#[structopt(flatten)]
		millau_sign: MillauSigningParams,
		#[structopt(flatten)]
		rialto_bridge_params: RialtoBridgeInitializationParams,
	},
}

/// Send bridge message.
#[derive(StructOpt)]
pub enum SendMessage {
	/// Submit message to given Millau -> Rialto lane.
	MillauToRialto {
		#[structopt(flatten)]
		millau: MillauConnectionParams,
		#[structopt(flatten)]
		millau_sign: MillauSigningParams,
		#[structopt(flatten)]
		rialto_sign: RialtoSigningParams,
		/// Hex-encoded lane id.
		#[structopt(long)]
		lane: HexLaneId,
		/// Dispatch weight of the message. If not passed, determined automatically.
		#[structopt(long)]
		dispatch_weight: Option<ExplicitOrMaximal<Weight>>,
		/// Delivery and dispatch fee. If not passed, determined automatically.
		#[structopt(long)]
		fee: Option<bp_millau::Balance>,
		/// Message type.
		#[structopt(subcommand)]
		message: ToRialtoMessage,
		/// The origin to use when dispatching the message on the target chain.
		#[structopt(long, possible_values = &Origins::variants())]
		origin: Origins,
	},
	/// Submit message to given Rialto -> Millau lane.
	RialtoToMillau {
		#[structopt(flatten)]
		rialto: RialtoConnectionParams,
		#[structopt(flatten)]
		rialto_sign: RialtoSigningParams,
		#[structopt(flatten)]
		millau_sign: MillauSigningParams,
		/// Hex-encoded lane id.
		#[structopt(long)]
		lane: HexLaneId,
		/// Dispatch weight of the message. If not passed, determined automatically.
		#[structopt(long)]
		dispatch_weight: Option<ExplicitOrMaximal<Weight>>,
		/// Delivery and dispatch fee. If not passed, determined automatically.
		#[structopt(long)]
		fee: Option<bp_rialto::Balance>,
		/// Message type.
		#[structopt(subcommand)]
		message: ToMillauMessage,
		/// The origin to use when dispatching the message on the target chain.
		#[structopt(long, possible_values = &Origins::variants())]
		origin: Origins,
	},
}

/// A call to encode.
#[derive(StructOpt)]
pub enum EncodeCall {
	/// Encode Rialto's Call.
	Rialto {
		#[structopt(flatten)]
		call: ToRialtoMessage,
	},
	/// Encode Millau's Call.
	Millau {
		#[structopt(flatten)]
		call: ToMillauMessage,
	},
}

/// A `MessagePayload` to encode.
#[derive(StructOpt)]
pub enum EncodeMessagePayload {
	/// Message Payload of Rialto to Millau call.
<<<<<<< HEAD
	RialtoToMillau {
=======
	RialtoToMillauPayload {
>>>>>>> 7d07e297
		#[structopt(flatten)]
		payload: RialtoToMillauMessagePayload,
	},
	/// Message Payload of Millau to Rialto call.
	MillauToRialtoPayload {
		#[structopt(flatten)]
		payload: MillauToRialtoMessagePayload,
	},
}

/// Estimate Delivery & Dispatch Fee command.
#[derive(StructOpt)]
pub enum EstimateFee {
	/// Estimate fee of Rialto to Millau message.
	RialtoToMillau {
		#[structopt(flatten)]
		rialto: RialtoConnectionParams,
		/// Hex-encoded id of lane that will be delivering the message.
		#[structopt(long)]
		lane: HexLaneId,
		/// Payload to send over the bridge.
		#[structopt(flatten)]
		payload: RialtoToMillauMessagePayload,
	},
	/// Estimate fee of Rialto to Millau message.
	MillauToRialto {
		#[structopt(flatten)]
		millau: MillauConnectionParams,
		/// Hex-encoded id of lane that will be delivering the message.
		#[structopt(long)]
		lane: HexLaneId,
		/// Payload to send over the bridge.
		#[structopt(flatten)]
		payload: MillauToRialtoMessagePayload,
	},
<<<<<<< HEAD
	/// Message Payload of Millau to Rialto call.
	MillauToRialto {
=======
}

/// MessagePayload that can be delivered to message lane pallet on Millau.
#[derive(StructOpt, Debug)]
pub enum MillauToRialtoMessagePayload {
	/// Raw, SCALE-encoded `MessagePayload`.
	Raw {
		/// Hex-encoded SCALE data.
		#[structopt(long)]
		data: Bytes,
	},
	/// Construct message to send over the bridge.
	Message {
		/// Message details.
>>>>>>> 7d07e297
		#[structopt(flatten)]
		message: ToRialtoMessage,
		/// SS58 encoded account that will send the payload (must have SS58Prefix = 42)
		#[structopt(long)]
		sender: bp_rialto::AccountId,
	},
}

/// MessagePayload that can be delivered to message lane pallet on Rialto.
#[derive(StructOpt, Debug)]
pub enum RialtoToMillauMessagePayload {
	/// Raw, SCALE-encoded `MessagePayload`.
	Raw {
		/// Hex-encoded SCALE data.
		#[structopt(long)]
		data: Bytes,
	},
	/// Construct message to send over the bridge.
	Message {
		/// Message details.
		#[structopt(flatten)]
		message: ToMillauMessage,

		/// SS58 encoded account that will send the payload (must have SS58Prefix = 42)
		#[structopt(long)]
		sender: bp_rialto::AccountId,
	},
}

/// All possible messages that may be delivered to the Rialto chain.
#[derive(StructOpt, Debug)]
pub enum ToRialtoMessage {
	/// Raw bytes for the message
	Raw {
		/// Raw, SCALE-encoded message
		data: Bytes,
	},
	/// Make an on-chain remark (comment).
	Remark {
		/// Remark size. If not passed, small UTF8-encoded string is generated by relay as remark.
		#[structopt(long)]
		remark_size: Option<ExplicitOrMaximal<usize>>,
	},
	/// Transfer the specified `amount` of native tokens to a particular `recipient`.
	Transfer {
		/// SS58 encoded account that will receive the transfer (must have SS58Prefix = 42)
		#[structopt(long)]
		recipient: bp_rialto::AccountId,
		/// Amount of target tokens to send.
		#[structopt(long)]
		amount: bp_rialto::Balance,
	},
}

/// All possible messages that may be delivered to the Millau chain.
#[derive(StructOpt, Debug)]
pub enum ToMillauMessage {
	/// Raw bytes for the message
	Raw {
		/// Raw, SCALE-encoded message
		data: Bytes,
	},
	/// Make an on-chain remark (comment).
	Remark {
		/// Size of the remark. If not passed, small UTF8-encoded string is generated by relay as remark.
		#[structopt(long)]
		remark_size: Option<ExplicitOrMaximal<usize>>,
	},
	/// Transfer the specified `amount` of native tokens to a particular `recipient`.
	Transfer {
		/// SS58 encoded account that will receive the transfer (must have SS58Prefix = 42)
		#[structopt(long)]
		recipient: bp_millau::AccountId,
		/// Amount of target tokens to send.
		#[structopt(long)]
		amount: bp_millau::Balance,
	},
}

arg_enum! {
	#[derive(Debug)]
	/// The origin to use when dispatching the message on the target chain.
	///
	/// - `Target` uses account existing on the target chain (requires target private key).
	/// - `Origin` uses account derived from the source-chain account.
	pub enum Origins {
		Target,
		Source,
	}
}

/// Lane id.
#[derive(Debug)]
pub struct HexLaneId(LaneId);

impl From<HexLaneId> for LaneId {
	fn from(lane_id: HexLaneId) -> LaneId {
		lane_id.0
	}
}

impl std::str::FromStr for HexLaneId {
	type Err = hex::FromHexError;

	fn from_str(s: &str) -> Result<Self, Self::Err> {
		let mut lane_id = LaneId::default();
		hex::decode_to_slice(s, &mut lane_id)?;
		Ok(HexLaneId(lane_id))
	}
}

/// Prometheus metrics params.
#[derive(StructOpt)]
pub struct PrometheusParams {
	/// Do not expose a Prometheus metric endpoint.
	#[structopt(long)]
	pub no_prometheus: bool,
	/// Expose Prometheus endpoint at given interface.
	#[structopt(long, default_value = "127.0.0.1")]
	pub prometheus_host: String,
	/// Expose Prometheus endpoint at given port.
	#[structopt(long, default_value = "9616")]
	pub prometheus_port: u16,
}

impl From<PrometheusParams> for Option<relay_utils::metrics::MetricsParams> {
	fn from(cli_params: PrometheusParams) -> Option<relay_utils::metrics::MetricsParams> {
		if !cli_params.no_prometheus {
			Some(relay_utils::metrics::MetricsParams {
				host: cli_params.prometheus_host,
				port: cli_params.prometheus_port,
			})
		} else {
			None
		}
	}
}

/// Either explicit or maximal allowed value.
#[derive(Debug)]
pub enum ExplicitOrMaximal<V> {
	/// User has explicitly specified argument value.
	Explicit(V),
	/// Maximal allowed value for this argument.
	Maximal,
}

impl<V: std::str::FromStr> std::str::FromStr for ExplicitOrMaximal<V>
where
	V::Err: std::fmt::Debug,
{
	type Err = String;

	fn from_str(s: &str) -> Result<Self, Self::Err> {
		if s.to_lowercase() == "max" {
			return Ok(ExplicitOrMaximal::Maximal);
		}

		V::from_str(s)
			.map(ExplicitOrMaximal::Explicit)
			.map_err(|e| format!("Failed to parse '{:?}'. Expected 'max' or explicit value", e))
	}
}

macro_rules! declare_chain_options {
	($chain:ident, $chain_prefix:ident) => {
		paste::item! {
			#[doc = $chain " connection params."]
			#[derive(StructOpt)]
			pub struct [<$chain ConnectionParams>] {
				#[doc = "Connect to " $chain " node at given host."]
				#[structopt(long)]
				pub [<$chain_prefix _host>]: String,
				#[doc = "Connect to " $chain " node websocket server at given port."]
				#[structopt(long)]
				pub [<$chain_prefix _port>]: u16,
			}

			#[doc = $chain " signing params."]
			#[derive(StructOpt)]
			pub struct [<$chain SigningParams>] {
				#[doc = "The SURI of secret key to use when transactions are submitted to the " $chain " node."]
				#[structopt(long)]
				pub [<$chain_prefix _signer>]: String,
				#[doc = "The password for the SURI of secret key to use when transactions are submitted to the " $chain " node."]
				#[structopt(long)]
				pub [<$chain_prefix _signer_password>]: Option<String>,
			}

			#[doc = $chain " headers bridge initialization params."]
			#[derive(StructOpt)]
			pub struct [<$chain BridgeInitializationParams>] {
				#[doc = "Hex-encoded " $chain " header to initialize bridge with. If not specified, genesis header is used."]
				#[structopt(long)]
				pub [<$chain_prefix _initial_header>]: Option<Bytes>,
				#[doc = "Hex-encoded " $chain " GRANDPA authorities set to initialize bridge with. If not specified, set from genesis block is used."]
				#[structopt(long)]
				pub [<$chain_prefix _initial_authorities>]: Option<Bytes>,
				#[doc = "Id of the " $chain " GRANDPA authorities set to initialize bridge with. If not specified, zero is used."]
				#[structopt(long)]
				pub [<$chain_prefix _initial_authorities_set_id>]: Option<GrandpaAuthoritiesSetId>,
			}
		}
	};
}

declare_chain_options!(Rialto, rialto);
declare_chain_options!(Millau, millau);<|MERGE_RESOLUTION|>--- conflicted
+++ resolved
@@ -56,16 +56,13 @@
 	/// The call can be used either as message payload or can be wrapped into a transaction
 	/// and executed on the chain directly.
 	EncodeCall(EncodeCall),
-<<<<<<< HEAD
 	/// Generate SCALE-encoded `MessagePayload` object that can be sent over selected bridge.
 	///
 	/// The `MessagePayload` can be then fed to `MessageLane::send_message` function and sent over
 	/// the bridge.
 	EncodeMessagePayload(EncodeMessagePayload),
-=======
 	/// Estimate Delivery and Dispatch Fee required for message submission to message lane.
 	EstimateFee(EstimateFee),
->>>>>>> 7d07e297
 }
 
 /// Start headers relayer process.
@@ -231,16 +228,12 @@
 #[derive(StructOpt)]
 pub enum EncodeMessagePayload {
 	/// Message Payload of Rialto to Millau call.
-<<<<<<< HEAD
-	RialtoToMillau {
-=======
-	RialtoToMillauPayload {
->>>>>>> 7d07e297
+	RialtoToMillau {
 		#[structopt(flatten)]
 		payload: RialtoToMillauMessagePayload,
 	},
 	/// Message Payload of Millau to Rialto call.
-	MillauToRialtoPayload {
+	MillauToRialto {
 		#[structopt(flatten)]
 		payload: MillauToRialtoMessagePayload,
 	},
@@ -271,10 +264,6 @@
 		#[structopt(flatten)]
 		payload: MillauToRialtoMessagePayload,
 	},
-<<<<<<< HEAD
-	/// Message Payload of Millau to Rialto call.
-	MillauToRialto {
-=======
 }
 
 /// MessagePayload that can be delivered to message lane pallet on Millau.
@@ -289,7 +278,6 @@
 	/// Construct message to send over the bridge.
 	Message {
 		/// Message details.
->>>>>>> 7d07e297
 		#[structopt(flatten)]
 		message: ToRialtoMessage,
 		/// SS58 encoded account that will send the payload (must have SS58Prefix = 42)
