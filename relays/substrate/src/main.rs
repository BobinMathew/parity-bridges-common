// Copyright 2019-2020 Parity Technologies (UK) Ltd.
// This file is part of Parity Bridges Common.

// Parity Bridges Common is free software: you can redistribute it and/or modify
// it under the terms of the GNU General Public License as published by
// the Free Software Foundation, either version 3 of the License, or
// (at your option) any later version.

// Parity Bridges Common is distributed in the hope that it will be useful,
// but WITHOUT ANY WARRANTY; without even the implied warranty of
// MERCHANTABILITY or FITNESS FOR A PARTICULAR PURPOSE.  See the
// GNU General Public License for more details.

// You should have received a copy of the GNU General Public License
// along with Parity Bridges Common.  If not, see <http://www.gnu.org/licenses/>.

//! Substrate-to-substrate relay entrypoint.

#![warn(missing_docs)]

use codec::{Decode, Encode};
use frame_support::weights::{GetDispatchInfo, Weight};
use pallet_bridge_call_dispatch::{CallOrigin, MessagePayload};
use relay_kusama_client::Kusama;
use relay_millau_client::{Millau, SigningParams as MillauSigningParams};
use relay_rialto_client::{Rialto, SigningParams as RialtoSigningParams};
use relay_substrate_client::{Chain, ConnectionParams, TransactionSignScheme};
use relay_utils::initialize::initialize_relay;
use sp_core::{Bytes, Pair};
use sp_runtime::traits::IdentifyAccount;
use std::fmt::Debug;

/// Kusama node client.
pub type KusamaClient = relay_substrate_client::Client<Kusama>;
/// Millau node client.
pub type MillauClient = relay_substrate_client::Client<Millau>;
/// Rialto node client.
pub type RialtoClient = relay_substrate_client::Client<Rialto>;

mod cli;
mod headers_initialize;
mod headers_maintain;
mod headers_pipeline;
mod headers_target;
mod messages_lane;
mod messages_source;
mod messages_target;
mod millau_headers_to_rialto;
mod millau_messages_to_rialto;
mod rialto_headers_to_millau;
mod rialto_messages_to_millau;

fn main() {
	initialize_relay();

	let result = async_std::task::block_on(run_command(cli::parse_args()));
	if let Err(error) = result {
		log::error!(target: "bridge", "Failed to start relay: {}", error);
	}
}

async fn run_command(command: cli::Command) -> Result<(), String> {
	match command {
		cli::Command::InitBridge(arg) => run_init_bridge(arg).await,
		cli::Command::RelayHeaders(arg) => run_relay_headers(arg).await,
		cli::Command::RelayMessages(arg) => run_relay_messages(arg).await,
		cli::Command::SendMessage(arg) => run_send_message(arg).await,
		cli::Command::EncodeCall(arg) => run_encode_call(arg).await,
<<<<<<< HEAD
		cli::Command::EncodeMessagePayload(arg) => run_encode_message_payload(arg).await,
=======
		cli::Command::EstimateFee(arg) => run_estimate_fee(arg).await,
>>>>>>> 7d07e297
	}
}

async fn run_init_bridge(command: cli::InitBridge) -> Result<(), String> {
	match command {
		cli::InitBridge::MillauToRialto {
			millau,
			rialto,
			rialto_sign,
			millau_bridge_params,
		} => {
			let millau_client = millau.into_client().await?;
			let rialto_client = rialto.into_client().await?;
			let rialto_sign = rialto_sign.parse()?;

			let rialto_signer_next_index = rialto_client
				.next_account_index(rialto_sign.signer.public().into())
				.await?;

			headers_initialize::initialize(
				millau_client,
				rialto_client.clone(),
				millau_bridge_params.millau_initial_header,
				millau_bridge_params.millau_initial_authorities,
				millau_bridge_params.millau_initial_authorities_set_id,
				move |initialization_data| {
					Ok(Bytes(
						Rialto::sign_transaction(
							&rialto_client,
							&rialto_sign.signer,
							rialto_signer_next_index,
							rialto_runtime::SudoCall::sudo(Box::new(
								rialto_runtime::BridgeMillauCall::initialize(initialization_data).into(),
							))
							.into(),
						)
						.encode(),
					))
				},
			)
			.await;
		}
		cli::InitBridge::RialtoToMillau {
			rialto,
			millau,
			millau_sign,
			rialto_bridge_params,
		} => {
			let rialto_client = rialto.into_client().await?;
			let millau_client = millau.into_client().await?;
			let millau_sign = millau_sign.parse()?;
			let millau_signer_next_index = millau_client
				.next_account_index(millau_sign.signer.public().into())
				.await?;

			headers_initialize::initialize(
				rialto_client,
				millau_client.clone(),
				rialto_bridge_params.rialto_initial_header,
				rialto_bridge_params.rialto_initial_authorities,
				rialto_bridge_params.rialto_initial_authorities_set_id,
				move |initialization_data| {
					Ok(Bytes(
						Millau::sign_transaction(
							&millau_client,
							&millau_sign.signer,
							millau_signer_next_index,
							millau_runtime::SudoCall::sudo(Box::new(
								millau_runtime::BridgeRialtoCall::initialize(initialization_data).into(),
							))
							.into(),
						)
						.encode(),
					))
				},
			)
			.await;
		}
	}
	Ok(())
}

async fn run_relay_headers(command: cli::RelayHeaders) -> Result<(), String> {
	match command {
		cli::RelayHeaders::MillauToRialto {
			millau,
			rialto,
			rialto_sign,
			prometheus_params,
		} => {
			let millau_client = millau.into_client().await?;
			let rialto_client = rialto.into_client().await?;
			let rialto_sign = rialto_sign.parse()?;
			millau_headers_to_rialto::run(millau_client, rialto_client, rialto_sign, prometheus_params.into()).await;
		}
		cli::RelayHeaders::RialtoToMillau {
			rialto,
			millau,
			millau_sign,
			prometheus_params,
		} => {
			let rialto_client = rialto.into_client().await?;
			let millau_client = millau.into_client().await?;
			let millau_sign = millau_sign.parse()?;
			rialto_headers_to_millau::run(rialto_client, millau_client, millau_sign, prometheus_params.into()).await;
		}
	}
	Ok(())
}

async fn run_relay_messages(command: cli::RelayMessages) -> Result<(), String> {
	match command {
		cli::RelayMessages::MillauToRialto {
			millau,
			millau_sign,
			rialto,
			rialto_sign,
			prometheus_params,
			lane,
		} => {
			let millau_client = millau.into_client().await?;
			let millau_sign = millau_sign.parse()?;
			let rialto_client = rialto.into_client().await?;
			let rialto_sign = rialto_sign.parse()?;

			millau_messages_to_rialto::run(
				millau_client,
				millau_sign,
				rialto_client,
				rialto_sign,
				lane.into(),
				prometheus_params.into(),
			);
		}
		cli::RelayMessages::RialtoToMillau {
			rialto,
			rialto_sign,
			millau,
			millau_sign,
			prometheus_params,
			lane,
		} => {
			let rialto_client = rialto.into_client().await?;
			let rialto_sign = rialto_sign.parse()?;
			let millau_client = millau.into_client().await?;
			let millau_sign = millau_sign.parse()?;

			rialto_messages_to_millau::run(
				rialto_client,
				rialto_sign,
				millau_client,
				millau_sign,
				lane.into(),
				prometheus_params.into(),
			);
		}
	}
	Ok(())
}

async fn run_send_message(command: cli::SendMessage) -> Result<(), String> {
	match command {
		cli::SendMessage::MillauToRialto {
			millau,
			millau_sign,
			rialto_sign,
			lane,
			message,
			dispatch_weight,
			fee,
			origin,
			..
		} => {
			let millau_client = millau.into_client().await?;
			let millau_sign = millau_sign.parse()?;
			let rialto_sign = rialto_sign.parse()?;
			let rialto_call = message.into_call()?;

			let payload =
				millau_to_rialto_message_payload(&millau_sign, &rialto_sign, &rialto_call, origin, dispatch_weight);
			let dispatch_weight = payload.weight;

			let lane = lane.into();
			let fee = get_fee(fee, || {
				estimate_message_delivery_and_dispatch_fee(
					&millau_client,
					bp_rialto::TO_RIALTO_ESTIMATE_MESSAGE_FEE_METHOD,
					lane,
					payload.clone(),
				)
			})
			.await?;

			let millau_call = millau_runtime::Call::BridgeRialtoMessageLane(
				millau_runtime::MessageLaneCall::send_message(lane, payload, fee),
			);

			let signed_millau_call = Millau::sign_transaction(
				&millau_client,
				&millau_sign.signer,
				millau_client
					.next_account_index(millau_sign.signer.public().clone().into())
					.await?,
				millau_call,
			)
			.encode();

			log::info!(
				target: "bridge",
				"Sending message to Rialto. Size: {}. Dispatch weight: {}. Fee: {}",
				signed_millau_call.len(),
				dispatch_weight,
				fee,
			);

			millau_client.submit_extrinsic(Bytes(signed_millau_call)).await?;
		}
		cli::SendMessage::RialtoToMillau {
			rialto,
			rialto_sign,
			millau_sign,
			lane,
			message,
			dispatch_weight,
			fee,
			origin,
			..
		} => {
			let rialto_client = rialto.into_client().await?;
			let rialto_sign = rialto_sign.parse()?;
			let millau_sign = millau_sign.parse()?;
			let millau_call = message.into_call()?;

			let payload =
				rialto_to_millau_message_payload(&rialto_sign, &millau_sign, &millau_call, origin, dispatch_weight);
			let dispatch_weight = payload.weight;

			let lane = lane.into();
			let fee = get_fee(fee, || {
				estimate_message_delivery_and_dispatch_fee(
					&rialto_client,
					bp_millau::TO_MILLAU_ESTIMATE_MESSAGE_FEE_METHOD,
					lane,
					payload.clone(),
				)
			})
			.await?;

			let rialto_call = rialto_runtime::Call::BridgeMillauMessageLane(
				rialto_runtime::MessageLaneCall::send_message(lane, payload, fee),
			);

			let signed_rialto_call = Rialto::sign_transaction(
				&rialto_client,
				&rialto_sign.signer,
				rialto_client
					.next_account_index(rialto_sign.signer.public().clone().into())
					.await?,
				rialto_call,
			)
			.encode();

			log::info!(
				target: "bridge",
				"Sending message to Millau. Size: {}. Dispatch weight: {}. Fee: {}",
				signed_rialto_call.len(),
				dispatch_weight,
				fee,
			);

			rialto_client.submit_extrinsic(Bytes(signed_rialto_call)).await?;
		}
	}
	Ok(())
}

async fn run_encode_call(call: cli::EncodeCall) -> Result<(), String> {
	match call {
		cli::EncodeCall::Rialto { call } => {
			let call = call.into_call()?;

			println!("{:?}", HexBytes::encode(&call));
		}
		cli::EncodeCall::Millau { call } => {
<<<<<<< HEAD
			let call = call.into_call();
			log::info!(
				target: "bridge",
				"Encoding Millau call: {:?}\n",
				call
			);
			println!("0x{}", hex::encode(&call.encode()));
		},
	}
	Ok(())
}

async fn run_encode_message_payload(call: cli::EncodeMessagePayload) -> Result<(), String> {
	match call {
		cli::EncodeMessagePayload::RialtoToMillau {
			message,
			weight,
			sender,
		} => {
			let spec_version = millau_runtime::VERSION.spec_version;
			let origin = CallOrigin::<_, bp_millau::AccountSigner, bp_millau::Signature>
				::SourceAccount(sender);
			let call = message.into_call().encode();
=======
			let call = call.into_call()?;
>>>>>>> 7d07e297

			println!("{:?}", HexBytes::encode(&call));
		}
		cli::EncodeCall::RialtoToMillauPayload { payload } => {
			let payload = payload.into_payload()?;

			println!("{:?}", HexBytes::encode(&payload));
		}
		cli::EncodeCall::MillauToRialtoPayload { payload } => {
			let payload = payload.into_payload()?;

			println!("{:?}", HexBytes::encode(&payload));
		}
	}
	Ok(())
}

async fn run_estimate_fee(cmd: cli::EstimateFee) -> Result<(), String> {
	match cmd {
		cli::EstimateFee::RialtoToMillau { rialto, lane, payload } => {
			let client = rialto.into_client().await?;
			let lane = lane.into();
			let payload = payload.into_payload()?;

			let fee: Option<bp_rialto::Balance> = estimate_message_delivery_and_dispatch_fee(
				&client,
				bp_millau::TO_MILLAU_ESTIMATE_MESSAGE_FEE_METHOD,
				lane,
				payload,
<<<<<<< HEAD
			);
			println!("0x{}", hex::encode(&payload.encode()));
		},
		cli::EncodeMessagePayload::MillauToRialto {
			message,
			weight,
			sender,
		} => {
			let spec_version = rialto_runtime::VERSION.spec_version;
			let origin = CallOrigin::<_, bp_rialto::AccountSigner, bp_rialto::Signature>
				::SourceAccount(sender);
			let call = message.into_call().encode();
=======
			)
			.await?;
>>>>>>> 7d07e297

			println!("Fee: {:?}", fee);
		}
		cli::EstimateFee::MillauToRialto { millau, lane, payload } => {
			let client = millau.into_client().await?;
			let lane = lane.into();
			let payload = payload.into_payload()?;

			let fee: Option<bp_millau::Balance> = estimate_message_delivery_and_dispatch_fee(
				&client,
				bp_rialto::TO_RIALTO_ESTIMATE_MESSAGE_FEE_METHOD,
				lane,
				payload,
			)
			.await?;

			println!("Fee: {:?}", fee);
		}
	}

	Ok(())
}

async fn estimate_message_delivery_and_dispatch_fee<Fee: Decode, C: Chain, P: Encode>(
	client: &relay_substrate_client::Client<C>,
	estimate_fee_method: &str,
	lane: bp_message_lane::LaneId,
	payload: P,
) -> Result<Option<Fee>, relay_substrate_client::Error> {
	let encoded_response = client
		.state_call(estimate_fee_method.into(), (lane, payload).encode().into(), None)
		.await?;
	let decoded_response: Option<Fee> =
		Decode::decode(&mut &encoded_response.0[..]).map_err(relay_substrate_client::Error::ResponseParseFailed)?;
	Ok(decoded_response)
}

fn remark_payload(remark_size: Option<cli::ExplicitOrMaximal<usize>>, maximal_allowed_size: u32) -> Vec<u8> {
	match remark_size {
		Some(cli::ExplicitOrMaximal::Explicit(remark_size)) => vec![0; remark_size],
		Some(cli::ExplicitOrMaximal::Maximal) => vec![0; maximal_allowed_size as _],
		None => format!(
			"Unix time: {}",
			std::time::SystemTime::now()
				.duration_since(std::time::SystemTime::UNIX_EPOCH)
				.unwrap_or_default()
				.as_secs(),
		)
		.as_bytes()
		.to_vec(),
	}
}

fn message_payload<SAccountId, TPublic, TSignature>(
	spec_version: u32,
	weight: Weight,
	origin: CallOrigin<SAccountId, TPublic, TSignature>,
	call: &impl Encode,
) -> MessagePayload<SAccountId, TPublic, TSignature, Vec<u8>>
where
	SAccountId: Encode + Debug,
	TPublic: Encode + Debug,
	TSignature: Encode + Debug,
{
	// Display nicely formatted call.
	let payload = MessagePayload {
		spec_version,
		weight,
		origin,
		call: HexBytes::encode(call),
	};

	log::info!(target: "bridge", "Created Message Payload: {:#?}", payload);
	log::info!(target: "bridge", "Encoded Message Payload: {:?}", HexBytes::encode(&payload));

	// re-pack to return `Vec<u8>`
	let MessagePayload {
		spec_version,
		weight,
		origin,
		call,
	} = payload;
	MessagePayload {
		spec_version,
		weight,
		origin,
		call: call.0,
	}
}

fn rialto_to_millau_message_payload(
	rialto_sign: &RialtoSigningParams,
	millau_sign: &MillauSigningParams,
	millau_call: &millau_runtime::Call,
	origin: cli::Origins,
	user_specified_dispatch_weight: Option<cli::ExplicitOrMaximal<Weight>>,
) -> rialto_runtime::millau_messages::ToMillauMessagePayload {
	let millau_call_weight = prepare_call_dispatch_weight(
		user_specified_dispatch_weight,
		cli::ExplicitOrMaximal::Explicit(millau_call.get_dispatch_info().weight),
		compute_maximal_message_dispatch_weight(bp_millau::max_extrinsic_weight()),
	);
	let rialto_sender_public: bp_rialto::AccountSigner = rialto_sign.signer.public().clone().into();
	let rialto_account_id: bp_rialto::AccountId = rialto_sender_public.into_account();
	let millau_origin_public = millau_sign.signer.public();

	message_payload(
		millau_runtime::VERSION.spec_version,
		millau_call_weight,
		match origin {
			cli::Origins::Source => CallOrigin::SourceAccount(rialto_account_id),
			cli::Origins::Target => {
				let digest = rialto_runtime::millau_account_ownership_digest(
					&millau_call,
					rialto_account_id.clone(),
					millau_runtime::VERSION.spec_version,
				);

				let digest_signature = millau_sign.signer.sign(&digest);

				CallOrigin::TargetAccount(rialto_account_id, millau_origin_public.into(), digest_signature.into())
			}
		},
		&millau_call,
	)
}

fn millau_to_rialto_message_payload(
	millau_sign: &MillauSigningParams,
	rialto_sign: &RialtoSigningParams,
	rialto_call: &rialto_runtime::Call,
	origin: cli::Origins,
	user_specified_dispatch_weight: Option<cli::ExplicitOrMaximal<Weight>>,
) -> millau_runtime::rialto_messages::ToRialtoMessagePayload {
	let rialto_call_weight = prepare_call_dispatch_weight(
		user_specified_dispatch_weight,
		cli::ExplicitOrMaximal::Explicit(rialto_call.get_dispatch_info().weight),
		compute_maximal_message_dispatch_weight(bp_rialto::max_extrinsic_weight()),
	);
	let millau_sender_public: bp_millau::AccountSigner = millau_sign.signer.public().clone().into();
	let millau_account_id: bp_millau::AccountId = millau_sender_public.into_account();
	let rialto_origin_public = rialto_sign.signer.public();

	message_payload(
		rialto_runtime::VERSION.spec_version,
		rialto_call_weight,
		match origin {
			cli::Origins::Source => CallOrigin::SourceAccount(millau_account_id),
			cli::Origins::Target => {
				let digest = millau_runtime::rialto_account_ownership_digest(
					&rialto_call,
					millau_account_id.clone(),
					rialto_runtime::VERSION.spec_version,
				);

				let digest_signature = rialto_sign.signer.sign(&digest);

				CallOrigin::TargetAccount(millau_account_id, rialto_origin_public.into(), digest_signature.into())
			}
		},
		&rialto_call,
	)
}

fn prepare_call_dispatch_weight(
	user_specified_dispatch_weight: Option<cli::ExplicitOrMaximal<Weight>>,
	weight_from_pre_dispatch_call: cli::ExplicitOrMaximal<Weight>,
	maximal_allowed_weight: Weight,
) -> Weight {
	match user_specified_dispatch_weight.unwrap_or(weight_from_pre_dispatch_call) {
		cli::ExplicitOrMaximal::Explicit(weight) => weight,
		cli::ExplicitOrMaximal::Maximal => maximal_allowed_weight,
	}
}

async fn get_fee<Fee, F, R, E>(fee: Option<Fee>, f: F) -> Result<Fee, String>
where
	Fee: Decode,
	F: FnOnce() -> R,
	R: std::future::Future<Output = Result<Option<Fee>, E>>,
	E: Debug,
{
	match fee {
		Some(fee) => Ok(fee),
		None => match f().await {
			Ok(Some(fee)) => Ok(fee),
			Ok(None) => Err("Failed to estimate message fee. Message is too heavy?".into()),
			Err(error) => Err(format!("Failed to estimate message fee: {:?}", error)),
		},
	}
}

fn compute_maximal_message_dispatch_weight(maximal_extrinsic_weight: Weight) -> Weight {
	bridge_runtime_common::messages::target::maximal_incoming_message_dispatch_weight(maximal_extrinsic_weight)
}

fn compute_maximal_message_arguments_size(
	maximal_source_extrinsic_size: u32,
	maximal_target_extrinsic_size: u32,
) -> u32 {
	// assume that both signed extensions and other arguments fit 1KB
	let service_tx_bytes_on_source_chain = 1024;
	let maximal_source_extrinsic_size = maximal_source_extrinsic_size - service_tx_bytes_on_source_chain;
	let maximal_call_size =
		bridge_runtime_common::messages::target::maximal_incoming_message_size(maximal_target_extrinsic_size);
	let maximal_call_size = if maximal_call_size > maximal_source_extrinsic_size {
		maximal_source_extrinsic_size
	} else {
		maximal_call_size
	};

	// bytes in Call encoding that are used to encode everything except arguments
	let service_bytes = 1 + 1 + 4;
	maximal_call_size - service_bytes
}

impl crate::cli::MillauToRialtoMessagePayload {
	/// Parse the CLI parameters and construct message payload.
	pub fn into_payload(
		self,
	) -> Result<MessagePayload<bp_rialto::AccountId, bp_rialto::AccountSigner, bp_rialto::Signature, Vec<u8>>, String> {
		match self {
			Self::Raw { data } => MessagePayload::decode(&mut &*data.0)
				.map_err(|e| format!("Failed to decode Millau's MessagePayload: {:?}", e)),
			Self::Message { message, sender } => {
				let spec_version = rialto_runtime::VERSION.spec_version;
				let origin = CallOrigin::SourceAccount(sender);
				let call = message.into_call()?;
				let weight = call.get_dispatch_info().weight;

				Ok(message_payload(spec_version, weight, origin, &call))
			}
		}
	}
}

impl crate::cli::RialtoToMillauMessagePayload {
	/// Parse the CLI parameters and construct message payload.
	pub fn into_payload(
		self,
	) -> Result<MessagePayload<bp_millau::AccountId, bp_millau::AccountSigner, bp_millau::Signature, Vec<u8>>, String> {
		match self {
			Self::Raw { data } => MessagePayload::decode(&mut &*data.0)
				.map_err(|e| format!("Failed to decode Rialto's MessagePayload: {:?}", e)),
			Self::Message { message, sender } => {
				let spec_version = millau_runtime::VERSION.spec_version;
				let origin = CallOrigin::SourceAccount(sender);
				let call = message.into_call()?;
				let weight = call.get_dispatch_info().weight;

				Ok(message_payload(spec_version, weight, origin, &call))
			}
		}
	}
}

impl crate::cli::RialtoSigningParams {
	/// Parse CLI parameters into typed signing params.
	pub fn parse(self) -> Result<RialtoSigningParams, String> {
		RialtoSigningParams::from_suri(&self.rialto_signer, self.rialto_signer_password.as_deref())
			.map_err(|e| format!("Failed to parse rialto-signer: {:?}", e))
	}
}

impl crate::cli::MillauSigningParams {
	/// Parse CLI parameters into typed signing params.
	pub fn parse(self) -> Result<MillauSigningParams, String> {
		MillauSigningParams::from_suri(&self.millau_signer, self.millau_signer_password.as_deref())
			.map_err(|e| format!("Failed to parse millau-signer: {:?}", e))
	}
}

impl crate::cli::MillauConnectionParams {
	/// Convert CLI connection parameters into Millau RPC Client.
	pub async fn into_client(self) -> relay_substrate_client::Result<MillauClient> {
		MillauClient::new(ConnectionParams {
			host: self.millau_host,
			port: self.millau_port,
		})
		.await
	}
}
impl crate::cli::RialtoConnectionParams {
	/// Convert CLI connection parameters into Rialto RPC Client.
	pub async fn into_client(self) -> relay_substrate_client::Result<RialtoClient> {
		RialtoClient::new(ConnectionParams {
			host: self.rialto_host,
			port: self.rialto_port,
		})
		.await
	}
}

impl crate::cli::ToRialtoMessage {
	/// Convert CLI call request into runtime `Call` instance.
	pub fn into_call(self) -> Result<rialto_runtime::Call, String> {
		let call = match self {
			cli::ToRialtoMessage::Raw { data } => {
				Decode::decode(&mut &*data.0).map_err(|e| format!("Unable to decode message: {:#?}", e))?
			}
			cli::ToRialtoMessage::Remark { remark_size } => {
				rialto_runtime::Call::System(rialto_runtime::SystemCall::remark(remark_payload(
					remark_size,
					compute_maximal_message_arguments_size(
						bp_millau::max_extrinsic_size(),
						bp_rialto::max_extrinsic_size(),
					),
				)))
			}
			cli::ToRialtoMessage::Transfer { recipient, amount } => {
				rialto_runtime::Call::Balances(rialto_runtime::BalancesCall::transfer(recipient, amount))
			}
		};

		log::info!(target: "bridge", "Generated Rialto call: {:#?}", call);
		log::info!(target: "bridge", "Weight of Rialto call: {}", call.get_dispatch_info().weight);
		log::info!(target: "bridge", "Encoded Rialto call: 0x{}", hex::encode(&call.encode()));

		Ok(call)
	}
}

impl crate::cli::ToMillauMessage {
	/// Convert CLI call request into runtime `Call` instance.
	pub fn into_call(self) -> Result<millau_runtime::Call, String> {
		let call = match self {
			cli::ToMillauMessage::Raw { data } => {
				Decode::decode(&mut &*data.0).map_err(|e| format!("Unable to decode message: {:#?}", e))?
			}
			cli::ToMillauMessage::Remark { remark_size } => {
				millau_runtime::Call::System(millau_runtime::SystemCall::remark(remark_payload(
					remark_size,
					compute_maximal_message_arguments_size(
						bp_rialto::max_extrinsic_size(),
						bp_millau::max_extrinsic_size(),
					),
				)))
			}
			cli::ToMillauMessage::Transfer { recipient, amount } => {
				millau_runtime::Call::Balances(millau_runtime::BalancesCall::transfer(recipient, amount))
			}
		};

		log::info!(target: "bridge", "Generated Millau call: {:#?}", call);
		log::info!(target: "bridge", "Weight of Millau call: {}", call.get_dispatch_info().weight);
		log::info!(target: "bridge", "Encoded Millau call: {:?}", HexBytes::encode(&call));

		Ok(call)
	}
}

/// Nicer formatting for raw bytes vectors.
#[derive(Encode, Decode)]
struct HexBytes(Vec<u8>);

impl Debug for HexBytes {
	fn fmt(&self, fmt: &mut std::fmt::Formatter) -> std::fmt::Result {
		write!(fmt, "0x{}", hex::encode(&self.0))
	}
}

impl HexBytes {
	/// Encode given object and wrap into nicely formatted bytes.
	pub fn encode<T: Encode>(t: &T) -> Self {
		Self(t.encode())
	}
}

#[cfg(test)]
mod tests {
	use super::*;
	use bp_message_lane::source_chain::TargetHeaderChain;
	use sp_core::Pair;
	use sp_runtime::traits::{IdentifyAccount, Verify};

	#[test]
	fn millau_signature_is_valid_on_rialto() {
		let millau_sign = relay_millau_client::SigningParams::from_suri("//Dave", None).unwrap();

		let call = rialto_runtime::Call::System(rialto_runtime::SystemCall::remark(vec![]));

		let millau_public: bp_millau::AccountSigner = millau_sign.signer.public().clone().into();
		let millau_account_id: bp_millau::AccountId = millau_public.into_account();

		let digest = millau_runtime::rialto_account_ownership_digest(
			&call,
			millau_account_id,
			rialto_runtime::VERSION.spec_version,
		);

		let rialto_signer = relay_rialto_client::SigningParams::from_suri("//Dave", None).unwrap();
		let signature = rialto_signer.signer.sign(&digest);

		assert!(signature.verify(&digest[..], &rialto_signer.signer.public()));
	}

	#[test]
	fn rialto_signature_is_valid_on_millau() {
		let rialto_sign = relay_rialto_client::SigningParams::from_suri("//Dave", None).unwrap();

		let call = millau_runtime::Call::System(millau_runtime::SystemCall::remark(vec![]));

		let rialto_public: bp_rialto::AccountSigner = rialto_sign.signer.public().clone().into();
		let rialto_account_id: bp_rialto::AccountId = rialto_public.into_account();

		let digest = rialto_runtime::millau_account_ownership_digest(
			&call,
			rialto_account_id,
			millau_runtime::VERSION.spec_version,
		);

		let millau_signer = relay_millau_client::SigningParams::from_suri("//Dave", None).unwrap();
		let signature = millau_signer.signer.sign(&digest);

		assert!(signature.verify(&digest[..], &millau_signer.signer.public()));
	}

	#[test]
	fn maximal_rialto_to_millau_message_arguments_size_is_computed_correctly() {
		use rialto_runtime::millau_messages::Millau;

		let maximal_remark_size =
			compute_maximal_message_arguments_size(bp_rialto::max_extrinsic_size(), bp_millau::max_extrinsic_size());

		let call: millau_runtime::Call = millau_runtime::SystemCall::remark(vec![42; maximal_remark_size as _]).into();
		let payload = message_payload(
			Default::default(),
			call.get_dispatch_info().weight,
			pallet_bridge_call_dispatch::CallOrigin::SourceRoot,
			&call,
		);
		assert_eq!(Millau::verify_message(&payload), Ok(()));

		let call: millau_runtime::Call =
			millau_runtime::SystemCall::remark(vec![42; (maximal_remark_size + 1) as _]).into();
		let payload = message_payload(
			Default::default(),
			call.get_dispatch_info().weight,
			pallet_bridge_call_dispatch::CallOrigin::SourceRoot,
			&call,
		);
		assert!(Millau::verify_message(&payload).is_err());
	}

	#[test]
	fn maximal_size_remark_to_rialto_is_generated_correctly() {
		assert!(
			bridge_runtime_common::messages::target::maximal_incoming_message_size(
				bp_rialto::max_extrinsic_size()
			) > bp_millau::max_extrinsic_size(),
			"We can't actually send maximal messages to Rialto from Millau, because Millau extrinsics can't be that large",
		)
	}

	#[test]
	fn maximal_rialto_to_millau_message_dispatch_weight_is_computed_correctly() {
		use rialto_runtime::millau_messages::Millau;

		let maximal_dispatch_weight = compute_maximal_message_dispatch_weight(bp_millau::max_extrinsic_weight());
		let call: millau_runtime::Call = rialto_runtime::SystemCall::remark(vec![]).into();

		let payload = message_payload(
			Default::default(),
			maximal_dispatch_weight,
			pallet_bridge_call_dispatch::CallOrigin::SourceRoot,
			&call,
		);
		assert_eq!(Millau::verify_message(&payload), Ok(()));

		let payload = message_payload(
			Default::default(),
			maximal_dispatch_weight + 1,
			pallet_bridge_call_dispatch::CallOrigin::SourceRoot,
			&call,
		);
		assert!(Millau::verify_message(&payload).is_err());
	}

	#[test]
	fn maximal_weight_fill_block_to_rialto_is_generated_correctly() {
		use millau_runtime::rialto_messages::Rialto;

		let maximal_dispatch_weight = compute_maximal_message_dispatch_weight(bp_rialto::max_extrinsic_weight());
		let call: rialto_runtime::Call = millau_runtime::SystemCall::remark(vec![]).into();

		let payload = message_payload(
			Default::default(),
			maximal_dispatch_weight,
			pallet_bridge_call_dispatch::CallOrigin::SourceRoot,
			&call,
		);
		assert_eq!(Rialto::verify_message(&payload), Ok(()));

		let payload = message_payload(
			Default::default(),
			maximal_dispatch_weight + 1,
			pallet_bridge_call_dispatch::CallOrigin::SourceRoot,
			&call,
		);
		assert!(Rialto::verify_message(&payload).is_err());
	}
}<|MERGE_RESOLUTION|>--- conflicted
+++ resolved
@@ -66,11 +66,8 @@
 		cli::Command::RelayMessages(arg) => run_relay_messages(arg).await,
 		cli::Command::SendMessage(arg) => run_send_message(arg).await,
 		cli::Command::EncodeCall(arg) => run_encode_call(arg).await,
-<<<<<<< HEAD
 		cli::Command::EncodeMessagePayload(arg) => run_encode_message_payload(arg).await,
-=======
 		cli::Command::EstimateFee(arg) => run_estimate_fee(arg).await,
->>>>>>> 7d07e297
 	}
 }
 
@@ -355,14 +352,8 @@
 			println!("{:?}", HexBytes::encode(&call));
 		}
 		cli::EncodeCall::Millau { call } => {
-<<<<<<< HEAD
-			let call = call.into_call();
-			log::info!(
-				target: "bridge",
-				"Encoding Millau call: {:?}\n",
-				call
-			);
-			println!("0x{}", hex::encode(&call.encode()));
+			let call = call.into_call()?;
+			println!("{:?}", HexBytes::encode(&call));
 		},
 	}
 	Ok(())
@@ -370,27 +361,12 @@
 
 async fn run_encode_message_payload(call: cli::EncodeMessagePayload) -> Result<(), String> {
 	match call {
-		cli::EncodeMessagePayload::RialtoToMillau {
-			message,
-			weight,
-			sender,
-		} => {
-			let spec_version = millau_runtime::VERSION.spec_version;
-			let origin = CallOrigin::<_, bp_millau::AccountSigner, bp_millau::Signature>
-				::SourceAccount(sender);
-			let call = message.into_call().encode();
-=======
-			let call = call.into_call()?;
->>>>>>> 7d07e297
-
-			println!("{:?}", HexBytes::encode(&call));
-		}
-		cli::EncodeCall::RialtoToMillauPayload { payload } => {
+		cli::EncodeMessagePayload::RialtoToMillau { payload } => {
 			let payload = payload.into_payload()?;
 
 			println!("{:?}", HexBytes::encode(&payload));
 		}
-		cli::EncodeCall::MillauToRialtoPayload { payload } => {
+		cli::EncodeMessagePayload::MillauToRialto { payload } => {
 			let payload = payload.into_payload()?;
 
 			println!("{:?}", HexBytes::encode(&payload));
@@ -411,23 +387,8 @@
 				bp_millau::TO_MILLAU_ESTIMATE_MESSAGE_FEE_METHOD,
 				lane,
 				payload,
-<<<<<<< HEAD
-			);
-			println!("0x{}", hex::encode(&payload.encode()));
-		},
-		cli::EncodeMessagePayload::MillauToRialto {
-			message,
-			weight,
-			sender,
-		} => {
-			let spec_version = rialto_runtime::VERSION.spec_version;
-			let origin = CallOrigin::<_, bp_rialto::AccountSigner, bp_rialto::Signature>
-				::SourceAccount(sender);
-			let call = message.into_call().encode();
-=======
 			)
 			.await?;
->>>>>>> 7d07e297
 
 			println!("Fee: {:?}", fee);
 		}
